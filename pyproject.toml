[project]
name = "rag-eval-foundations"
version = "0.1.0"
description = "Add your description here"
readme = "README.md"
requires-python = ">=3.13"
dependencies = [
    "arize-phoenix",
    "arize-phoenix-otel",
    "asyncpg",
    "ipykernel",
    "langchain",
    "langchain-cohere",
    "langchain-community",
    "langchain-core",
    "langchain-experimental",
    "langchain-openai",
    "langchain-postgres>=0.0.14",
    "matplotlib>=3.10.3",
    "numpy>=1.26.4",
    "openinference-instrumentation-langchain",
    "pandas",
    "prefect>=3.0.0",
    "psycopg2-binary",
    "pypdf",
    "python-dotenv",
<<<<<<< HEAD
    "pyyaml>=6.0.2",
=======
    "pyyaml",
>>>>>>> 9a0ba861
    "ragas",
    "rank_bm25",
    "rapidfuzz",
    "requests",
    "scikit-learn>=1.7.0",
    "scipy>=1.15.3",
    "seaborn>=0.13.2",
    "sqlalchemy",
]

[dependency-groups]
dev = [
    "mypy>=1.16.1",
    "pytest>=8.4.1",
    "ruff>=0.12.1",
]<|MERGE_RESOLUTION|>--- conflicted
+++ resolved
@@ -24,11 +24,7 @@
     "psycopg2-binary",
     "pypdf",
     "python-dotenv",
-<<<<<<< HEAD
     "pyyaml>=6.0.2",
-=======
-    "pyyaml",
->>>>>>> 9a0ba861
     "ragas",
     "rank_bm25",
     "rapidfuzz",
